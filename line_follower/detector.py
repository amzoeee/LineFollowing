#!/usr/bin/env python

###########
# IMPORTS #
###########
import numpy as np
import rclpy 
from rclpy.node import Node
import cv2
from std_msgs.msg import String
from sensor_msgs.msg import Image
from cv_bridge import CvBridge, CvBridgeError
from line_interfaces.msg import Line
import sys

#############
# CONSTANTS #
#############
LOW = np.array([0, 0, 0])  # Lower image thresholding bound
HI = np.array([255, 255, 255])   # Upper image thresholding bound
LENGTH_THRESH = None  # If the length of the largest contour is less than LENGTH_THRESH, we will not consider it a line
KERNEL = np.ones((5, 5), np.uint8)
DISPLAY = True

class LineDetector(Node):
    def __init__(self):
        super().__init__('detector')

        # A subscriber to the topic '/aero_downward_camera/image'
        self.camera_sub = self.create_subscription(
            Image,
            '/world/line_following_track/model/x500_mono_cam_down_0/link/camera_link/sensor/imager/image',
            self.camera_sub_cb,
            10
        )

        # A publisher which will publish a parametrization of the detected line to the topic '/line/param'
        self.param_pub = self.create_publisher(Line, '/line/param', 1)

        # A publisher which will publish an image annotated with the detected line to the topic 'line/detector_image'
        self.detector_image_pub = self.create_publisher(Image, '/line/detector_image', 1)

        # Initialize instance of CvBridge to convert images between OpenCV images and ROS images
        self.bridge = CvBridge()

    ######################
    # CALLBACK FUNCTIONS #
    ######################
    def camera_sub_cb(self, msg):
        """
        Callback function which is called when a new message of type Image is received by self.camera_sub.
        """
        # Convert Image msg to OpenCV image
        image = self.bridge.imgmsg_to_cv2(msg, "bgr8")

        # Try to detect two perpendicular lines first
        two_lines = self.detect_two_lines(image)
        
        if two_lines is not None:
            # Two lines detected - combine them
            line1 = two_lines['line1']
            line2 = two_lines['line2']
            
            x1, y1, vx1, vy1 = line1
            x2, y2, vx2, vy2 = line2
            
            # Use average of the two line centers as the combined center point
            avg_x = (x1 + x2) / 2
            avg_y = (y1 + y2) / 2
            
            # Direction: average of both line directions (normalized)
            avg_vx = (vx1 + vx2) / 2
            avg_vy = (vy1 + vy2) / 2
            norm = np.sqrt(avg_vx**2 + avg_vy**2)
            avg_vx, avg_vy = avg_vx/norm, avg_vy/norm
            
            chosen_line = (avg_x, avg_y, avg_vx, avg_vy)
            
            # Publish the chosen line
            msg = Line()
            msg.x, msg.y, msg.vx, msg.vy = chosen_line
            self.param_pub.publish(msg)
<<<<<<< HEAD
            # self.get_logger().info("param pub !!")

        # Publish annotated image if DISPLAY is True and a line was detected
        if DISPLAY and line is not None:
            annotated = image
            x, y, vx, vy = line
            pt1 = (int(x - 100*vx), int(y - 100*vy))
            pt2 = (int(x + 100*vx), int(y + 100*vy))
            # pt1 = int(x), int(y)
            # pt2 = int(vx), int(vy)
            cv2.line(annotated, pt1, pt2, (0, 0, 255), 2)
            cv2.circle(annotated, (int(x), int(y)), 5, (0, 255, 0), -1)
            # Convert to ROS Image message and publish
            annotated_msg = self.bridge.cv2_to_imgmsg(annotated, "bgr8")
            self.detector_image_pub.publish(annotated_msg)
=======
            
            # Draw both lines for visualization
            if DISPLAY:
                annotated = cv2.cvtColor(image, cv2.COLOR_BGR2RGB)
                # Draw line 1 in red
                x, y, vx, vy = line1
                pt1 = (int(x - 100*vx), int(y - 100*vy))
                pt2 = (int(x + 100*vx), int(y + 100*vy))
                cv2.line(annotated, pt1, pt2, (255, 0, 0), 2)
                cv2.circle(annotated, (int(x), int(y)), 5, (255, 0, 0), -1)
                
                # Draw line 2 in blue
                x, y, vx, vy = line2
                pt1 = (int(x - 100*vx), int(y - 100*vy))
                pt2 = (int(x + 100*vx), int(y + 100*vy))
                cv2.line(annotated, pt1, pt2, (0, 0, 255), 2)
                cv2.circle(annotated, (int(x), int(y)), 5, (0, 0, 255), -1)
                
                # Draw chosen combined line in green
                x, y, vx, vy = chosen_line
                pt1 = (int(x - 100*vx), int(y - 100*vy))
                pt2 = (int(x + 100*vx), int(y + 100*vy))
                cv2.line(annotated, pt1, pt2, (0, 255, 0), 3)  # Thicker green line
                cv2.circle(annotated, (int(x), int(y)), 7, (0, 255, 0), -1)  # Larger green circle
                
                annotated_msg = self.bridge.cv2_to_imgmsg(annotated, "rgb8")
                self.detector_image_pub.publish(annotated_msg)
        else:
            # Fall back to single line detection
            line = self.detect_line(image)
            
            # Always publish a message
            msg = Line()
            if line is not None:
                msg.x, msg.y, msg.vx, msg.vy = line
            else:
                # No line detected
                msg.x, msg.y, msg.vx, msg.vy = -1.0, -1.0, 0.0, 1.0
            
            self.param_pub.publish(msg)
            
            # Visualization for single line
            if DISPLAY and line is not None:
                annotated = cv2.cvtColor(image, cv2.COLOR_BGR2RGB)
                x, y, vx, vy = line
                pt1 = (int(x - 100*vx), int(y - 100*vy))
                pt2 = (int(x + 100*vx), int(y + 100*vy))
                cv2.line(annotated, pt1, pt2, (0, 255, 0), 2)
                cv2.circle(annotated, (int(x), int(y)), 5, (0, 255, 0), -1)
                annotated_msg = self.bridge.cv2_to_imgmsg(annotated, "rgb8")
                self.detector_image_pub.publish(annotated_msg)
>>>>>>> e4d9de25

    ##########
    # DETECT #
    ##########
    def detect_line(self, image):
        """ 
        Given an image, fit a line to biggest contour if it meets size requirements (otherwise return None)
        and return a parameterization of the line as a center point on the line and a vector
        pointing in the direction of the line.
            Args:
                - image = OpenCV image
            Returns: (x, y, vx, vy) where (x, y) is the centerpoint of the line in image and 
            (vx, vy) is a vector pointing in the direction of the line. Both values are given
            in downward camera pixel coordinates. Returns None if no line is found
        """
        
        # self.get_logger().info("trying to detect line...")

        h, w, _ = image.shape
        
        kernel_size = 40
        kernel = np.ones((kernel_size,kernel_size), np.uint8) 

        kernel_size = 30
        kernel2 = np.ones((kernel_size,kernel_size), np.uint8)

        LOW = np.array([250, 250, 250])  # Lower image thresholding bound
        HI = np.array([255, 255, 255])   # Upper image thresholding bound

        # dilate + erode 
        image = cv2.dilate(image, kernel,iterations = 1)
        image = cv2.erode(image, kernel2,iterations = 1)

        # Apply white mask to filter out external colors
        mask = cv2.inRange(image, LOW, HI)
        image = cv2.bitwise_and(image, image, mask=mask)

        image = cv2.GaussianBlur(image, (5,5), 0)

        image = cv2.cvtColor(image, cv2.COLOR_BGR2GRAY)
        _, threshold = cv2.threshold(image, 245, 255, cv2.THRESH_BINARY)

        # threshold_msg = self.bridge.cv2_to_imgmsg(threshold, "mono8")
        # self.detector_image_pub.publish(threshold_msg)

        contours, _ = cv2.findContours(threshold, cv2.RETR_EXTERNAL, cv2.CHAIN_APPROX_SIMPLE)

        cnt_sort = lambda cnt: (max(cv2.minAreaRect(cnt)[1])) # sort by largest height/width 

        sorted_contours = sorted(contours, key=cnt_sort, reverse=True)

        if len(sorted_contours) > 0:
        
            all_points = np.vstack(sorted_contours[0])
            [vx, vy, x, y] = cv2.fitLine(all_points, cv2.DIST_L2, 0, 0.01, 0.01)
                    
            return float(x), float(y), float(vx), float(vy)
        
    def detect_two_lines(self, image):
        """
        Detect two lines that are approximately at right angles.
        Returns parameters for both lines or None if not found.
        """
        h, w = image.shape[:2]
        
        # Your existing preprocessing...
        kernel_size = 40
        kernel = np.ones((kernel_size,kernel_size), np.uint8) 
        kernel_size = 30
        kernel2 = np.ones((kernel_size,kernel_size), np.uint8)
        
        image = cv2.dilate(image, kernel, iterations = 1)
        image = cv2.erode(image, kernel2, iterations = 1)
        mask = cv2.inRange(image, LOW, HI)
        image = cv2.bitwise_and(image, image, mask=mask)
        image = cv2.GaussianBlur(image, (5,5), 0)
        image = cv2.cvtColor(image, cv2.COLOR_BGR2GRAY)
        _, binary = cv2.threshold(image, 245, 255, cv2.THRESH_BINARY)
        
        # Use HoughLinesP to detect line segments
        lines = cv2.HoughLinesP(binary, 1, np.pi/180, threshold=50, 
                               minLineLength=100, maxLineGap=10)
        
        if lines is None or len(lines) < 2:
            return None
        
        # Calculate angles for each line
        line_params = []
        for line in lines:
            x1, y1, x2, y2 = line[0]
            angle = np.arctan2(y2 - y1, x2 - x1)
            length = np.sqrt((x2-x1)**2 + (y2-y1)**2)
            line_params.append((angle, length, x1, y1, x2, y2))
        
        # Find two lines that are approximately perpendicular
        best_pair = None
        min_angle_diff = float('inf')
        
        for i in range(len(line_params)):
            for j in range(i+1, len(line_params)):
                angle1, len1, x1a, y1a, x2a, y2a = line_params[i]
                angle2, len2, x1b, y1b, x2b, y2b = line_params[j]
                
                # Calculate angle difference
                angle_diff = abs(angle1 - angle2)
                angle_diff = min(angle_diff, np.pi - angle_diff)  # Handle wraparound
                
                # Check if approximately perpendicular (90 degrees ± tolerance)
                if abs(angle_diff - np.pi/2) < np.pi/6:  # 30 degree tolerance
                    if abs(angle_diff - np.pi/2) < min_angle_diff:
                        min_angle_diff = abs(angle_diff - np.pi/2)
                        best_pair = (line_params[i], line_params[j])
        
        if best_pair is None:
            return None
        
        # Convert to your line format (x, y, vx, vy) for both lines
        line1, line2 = best_pair
        
        # For line 1
        _, _, x1a, y1a, x2a, y2a = line1
        vx1 = x2a - x1a
        vy1 = y2a - y1a
        length1 = np.sqrt(vx1**2 + vy1**2)
        vx1, vy1 = vx1/length1, vy1/length1  # Normalize
        x1, y1 = (x1a + x2a)/2, (y1a + y2a)/2  # Midpoint
        
        # For line 2
        _, _, x1b, y1b, x2b, y2b = line2
        vx2 = x2b - x1b
        vy2 = y2b - y1b
        length2 = np.sqrt(vx2**2 + vy2**2)
        vx2, vy2 = vx2/length2, vy2/length2  # Normalize
        x2, y2 = (x1b + x2b)/2, (y1b + y2b)/2  # Midpoint
        
        return {
            'line1': (float(x1), float(y1), float(vx1), float(vy1)),
            'line2': (float(x2), float(y2), float(vx2), float(vy2))
        }

def main(args=None):
    rclpy.init(args=args)
    detector = LineDetector()
    detector.get_logger().info("Line detector initialized")
    try:
        rclpy.spin(detector)
    except KeyboardInterrupt:
        print("Shutting down")
    except Exception as e:
        print(e)
    finally:
        detector.destroy_node()
        rclpy.shutdown()

if __name__ == '__main__':
    main()<|MERGE_RESOLUTION|>--- conflicted
+++ resolved
@@ -80,23 +80,6 @@
             msg = Line()
             msg.x, msg.y, msg.vx, msg.vy = chosen_line
             self.param_pub.publish(msg)
-<<<<<<< HEAD
-            # self.get_logger().info("param pub !!")
-
-        # Publish annotated image if DISPLAY is True and a line was detected
-        if DISPLAY and line is not None:
-            annotated = image
-            x, y, vx, vy = line
-            pt1 = (int(x - 100*vx), int(y - 100*vy))
-            pt2 = (int(x + 100*vx), int(y + 100*vy))
-            # pt1 = int(x), int(y)
-            # pt2 = int(vx), int(vy)
-            cv2.line(annotated, pt1, pt2, (0, 0, 255), 2)
-            cv2.circle(annotated, (int(x), int(y)), 5, (0, 255, 0), -1)
-            # Convert to ROS Image message and publish
-            annotated_msg = self.bridge.cv2_to_imgmsg(annotated, "bgr8")
-            self.detector_image_pub.publish(annotated_msg)
-=======
             
             # Draw both lines for visualization
             if DISPLAY:
@@ -148,7 +131,6 @@
                 cv2.circle(annotated, (int(x), int(y)), 5, (0, 255, 0), -1)
                 annotated_msg = self.bridge.cv2_to_imgmsg(annotated, "rgb8")
                 self.detector_image_pub.publish(annotated_msg)
->>>>>>> e4d9de25
 
     ##########
     # DETECT #
